--- conflicted
+++ resolved
@@ -51,14 +51,10 @@
 @IntegrationTest
 public class CdiRepositoryTests {
 
-<<<<<<< HEAD
-	@SuppressWarnings("NotNullFieldNotInitialized") private static SeContainer container;
-=======
 	public static final String PERSON_INDEX = "test-index-person-cdi-repository";
 	public static final String PRODUCT_INDEX = "test-index-product-cdi-repository";
 
 	@Nullable private static SeContainer container;
->>>>>>> 4eb8f08a
 
 	private CdiProductRepository repository;
 	private SamplePersonRepository personRepository;
@@ -75,9 +71,6 @@
 
 	@AfterAll
 	public static void shutdown() throws Exception {
-<<<<<<< HEAD
-		container.close();
-=======
 
 		if (container != null) {
 			ElasticsearchOperations operations = container.select(ElasticsearchOperations.class).get();
@@ -88,7 +81,6 @@
 			}
 			container.close();
 		}
->>>>>>> 4eb8f08a
 	}
 
 	@BeforeEach
